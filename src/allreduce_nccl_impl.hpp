--- conflicted
+++ resolved
@@ -428,8 +428,4 @@
   cudaStreamSynchronize(req);
 }
 
-<<<<<<< HEAD
-}  // namespace allreduces
-=======
-}  // namespace allreduces
->>>>>>> 273274e2
+}  // namespace allreduces